--- conflicted
+++ resolved
@@ -32,28 +32,23 @@
     bool showAboutDialogAtStartup() const;
     void setShowAboutDialogAtStartup(bool value);
 
-<<<<<<< HEAD
     // File version conversion
     bool keepOldVersion() const;
     void setKeepOldVersion(bool value);
 
     bool dontNotifyConversion() const;
     void setDontNotifyConversion(bool value);
-=======
+
     // Check version
     Version checkVersion() const;
     void setCheckVersion(Version value);
->>>>>>> b9906edf
 
 private:
     double edgeWidth_;
     bool showAboutDialogAtStartup_;
-<<<<<<< HEAD
     bool keepOldVersion_;
     bool dontNotifyConversion_;
-=======
     Version checkVersion_;
->>>>>>> b9906edf
 };
 
 #endif