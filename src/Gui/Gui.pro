# Copyright (C) 2012-2019 The VPaint Developers.
# See the COPYRIGHT file at the top-level directory of this distribution
# and at https:#github.com/dalboris/vpaint/blob/master/COPYRIGHT
#
# Licensed under the Apache License, Version 2.0 (the "License");
# you may not use this file except in compliance with the License.
# You may obtain a copy of the License at
#
#     http:#www.apache.org/licenses/LICENSE-2.0
#
# Unless required by applicable law or agreed to in writing, software
# distributed under the License is distributed on an "AS IS" BASIS,
# WITHOUT WARRANTIES OR CONDITIONS OF ANY KIND, either express or implied.
# See the License for the specific language governing permissions and
# limitations under the License.

# Qt configuration
TEMPLATE = app
TARGET = VPaint
CONFIG += qt c++11
QT += opengl openglextensions network

# App version
MYVAR = 1.6
VERSION = $$MYVAR
DEFINES += APP_VERSION=\\\"$$VERSION\\\"

# App resources
RESOURCES += resources.qrc

# App icon
win32 {
    # Set icon
    RC_ICONS += images/VPaint.ico
}
else:macx {
    # Set icon
    ICON = images/vpaint.icns

    # Use a custom Info.plist
    QMAKE_INFO_PLIST = Info.plist

    # Add file icons into the application bundle resources
    FILE_ICONS.files = images/vec.icns
    FILE_ICONS.path = Contents/Resources
    QMAKE_BUNDLE_DATA += FILE_ICONS
}

# Names for control/command modifier key
macx: DEFINES += ACTION_MODIFIER_NAME_SHORT=\\\"Cmd\\\" ACTION_MODIFIER_NAME=\\\"Command\\\"
else: DEFINES += ACTION_MODIFIER_NAME_SHORT=\\\"Ctrl\\\" ACTION_MODIFIER_NAME=\\\"Control\\\"

# Debug symbols
unix:!macx:CONFIG(debug, debug|release): QMAKE_CXXFLAGS += -gdwarf-2

# Windows only: embed manifest file
win32: CONFIG += embed_manifest_exe


###############################################################################
#                     UNSHIPPED EXTERNAL LIBRARIES

# OpenGL
win32 {
    LIBS += opengl32.lib
}

# GLU
unix:!macx: LIBS += -lGLU
win32 {
    LIBS += glu32.lib
}

###############################################################################
#                      SHIPPED EXTERNAL LIBRARIES

# Add shipped external libraries to includepath and dependpath
INCLUDEPATH += $$PWD/../Third/
DEPENDPATH += $$PWD/../Third/
!win32: QMAKE_CXXFLAGS += $$QMAKE_CFLAGS_ISYSTEM $$PWD/../Third/

# Define RELEASE_OR_DEBUG convenient variable
CONFIG(release, debug|release): RELEASE_OR_DEBUG = release
CONFIG(debug,   debug|release): RELEASE_OR_DEBUG = debug

# GLEW
win32 {
    LIBS += -L$$OUT_PWD/../Third/GLEW/$$RELEASE_OR_DEBUG/ -lGLEW
    win32-g++: PRE_TARGETDEPS += $$OUT_PWD/../Third/GLEW/$$RELEASE_OR_DEBUG/libGLEW.a
    else:      PRE_TARGETDEPS += $$OUT_PWD/../Third/GLEW/$$RELEASE_OR_DEBUG/GLEW.lib
}
else:unix {
    LIBS += -L$$OUT_PWD/../Third/GLEW/ -lGLEW
    PRE_TARGETDEPS += $$OUT_PWD/../Third/GLEW/libGLEW.a
}


###############################################################################
#                            APP SOURCE FILES

HEADERS += MainWindow.h \
    SaveAndLoad.h \
    Picking.h \
    Random.h \
    GLUtils.h \
    GLWidget.h \
    GLWidget_Camera.h \
    GLWidget_Camera2D.h \
    GLWidget_Material.h \
    GLWidget_Light.h \
    GeometryUtils.h \
    SceneObject.h \
    SceneObject_Example.h \
    SceneObjectVisitor.h \
    KeyFrame.h \
    Scene.h \
    MultiView.h \
    View.h \
    View3D.h \
    Timeline.h \
    Global.h \
    ColorSelector.h \
    SpinBox.h \
    VectorAnimationComplex/Cell.h \
    VectorAnimationComplex/SplitMap.h \
    VectorAnimationComplex/Eigen.h \
    VectorAnimationComplex/Intersection.h \
    VectorAnimationComplex/KeyFace.h \
    VectorAnimationComplex/KeyEdge.h \
    VectorAnimationComplex/Halfedge.h \
    VectorAnimationComplex/ForwardDeclaration.h \
    VectorAnimationComplex/KeyCell.h \
    VectorAnimationComplex/FaceCell.h \
    VectorAnimationComplex/EdgeCell.h \
    VectorAnimationComplex/VertexCell.h \
    VectorAnimationComplex/KeyVertex.h \
    VectorAnimationComplex/EdgeGeometry.h \
    VectorAnimationComplex/CellList.h \
    VectorAnimationComplex/CellVisitor.h \
    VectorAnimationComplex/Operators.h \
    VectorAnimationComplex/Operator.h \
    VectorAnimationComplex/SculptCurve.h \
    VectorAnimationComplex/ProperCycle.h \
    VectorAnimationComplex/ProperPath.h \
    VectorAnimationComplex/CycleHelper.h \
    VectorAnimationComplex/ZOrderedCells.h \
    VectorAnimationComplex/EdgeSample.h \
    VectorAnimationComplex/Algorithms.h \
    VectorAnimationComplex/SmartKeyEdgeSet.h \
    OpenGL.h \
    VectorAnimationComplex/Triangles.h \
    SelectionInfoWidget.h \
    VectorAnimationComplex/Cycle.h \
    VectorAnimationComplex/Path.h \
    VectorAnimationComplex/AnimatedVertex.h \
    VectorAnimationComplex/AnimatedCycle.h \
    VectorAnimationComplex/CellLinkedList.h \
    VectorAnimationComplex/HalfedgeBase.h \
    VectorAnimationComplex/KeyHalfedge.h \
    ViewSettings.h \
    View3DSettings.h \
    ObjectPropertiesWidget.h \
    AnimatedCycleWidget.h \
    VectorAnimationComplex/CellObserver.h \
    Color.h \
    DevSettings.h \
    Settings.h \
    SettingsDialog.h \
    VectorAnimationComplex/InbetweenCell.h \
    VectorAnimationComplex/InbetweenEdge.h \
    VectorAnimationComplex/InbetweenFace.h \
    VectorAnimationComplex/InbetweenHalfedge.h \
    VectorAnimationComplex/InbetweenVertex.h \
    VectorAnimationComplex/VAC.h \
    XmlStreamWriter.h \
    XmlStreamReader.h \
    CssColor.h \
    TimeDef.h \
    EditCanvasSizeDialog.h \
    ExportPngDialog.h \
    AboutDialog.h \
    ViewWidget.h \
    Application.h \
    Background/Background.h \
    Background/BackgroundData.h \
    Background/BackgroundRenderer.h \
    Background/BackgroundWidget.h \
    Background/BackgroundUrlValidator.h \
    IO/FileVersionConverter.h \
    IO/XmlStreamTraverser.h \
    IO/XmlStreamConverter.h \
    IO/XmlStreamConverters/XmlStreamConverter_1_0_to_1_6.h \
    IO/FileVersionConverterDialog.h \
    UpdateCheckDialog.h \
    Version.h \
    UpdateCheck.h \
    VectorAnimationComplex/BoundingBox.h \
    VectorAnimationComplex/TransformTool.h \
<<<<<<< HEAD
    LayersWidget.h \
    Layer.h
=======
    SvgParser.h
>>>>>>> 53058f80

SOURCES += main.cpp \
    SaveAndLoad.cpp \
    Picking.cpp \
    Random.cpp \
    GLUtils.cpp  \
    GLWidget.cpp  \
    MainWindow.cpp \
    GeometryUtils.cpp \
    SceneObject.cpp \
    SceneObjectVisitor.cpp \
    KeyFrame.cpp \
    Scene.cpp \
    MultiView.cpp \
    View.cpp \
    View3D.cpp \
    Timeline.cpp \
    Global.cpp \
    ColorSelector.cpp \
    SpinBox.cpp \
    VectorAnimationComplex/Intersection.cpp \
    VectorAnimationComplex/Cell.cpp \
    VectorAnimationComplex/KeyCell.cpp \
    VectorAnimationComplex/KeyFace.cpp \
    VectorAnimationComplex/KeyEdge.cpp \
    VectorAnimationComplex/Halfedge.cpp \
    VectorAnimationComplex/FaceCell.cpp \
    VectorAnimationComplex/EdgeCell.cpp \
    VectorAnimationComplex/VertexCell.cpp \
    VectorAnimationComplex/KeyVertex.cpp \
    VectorAnimationComplex/EdgeGeometry.cpp \
    VectorAnimationComplex/CellVisitor.cpp \
    VectorAnimationComplex/Operators.cpp \
    VectorAnimationComplex/Operator.cpp \
    VectorAnimationComplex/ProperCycle.cpp \
    VectorAnimationComplex/ProperPath.cpp \
    VectorAnimationComplex/CycleHelper.cpp \
    VectorAnimationComplex/ZOrderedCells.cpp \
    VectorAnimationComplex/EdgeSample.cpp \
    VectorAnimationComplex/Cycle.cpp \
    VectorAnimationComplex/Algorithms.cpp \
    VectorAnimationComplex/SmartKeyEdgeSet.cpp \
    VectorAnimationComplex/Triangles.cpp \
    SelectionInfoWidget.cpp \
    VectorAnimationComplex/Path.cpp \
    VectorAnimationComplex/AnimatedVertex.cpp \
    VectorAnimationComplex/AnimatedCycle.cpp \
    VectorAnimationComplex/CellLinkedList.cpp \
    VectorAnimationComplex/HalfedgeBase.cpp \
    VectorAnimationComplex/KeyHalfedge.cpp \
    ViewSettings.cpp \
    View3DSettings.cpp \
    ObjectPropertiesWidget.cpp \
    AnimatedCycleWidget.cpp \
    VectorAnimationComplex/CellObserver.cpp \
    Color.cpp \
    DevSettings.cpp \
    Settings.cpp \
    SettingsDialog.cpp \
    VectorAnimationComplex/InbetweenCell.cpp \
    VectorAnimationComplex/InbetweenEdge.cpp \
    VectorAnimationComplex/InbetweenFace.cpp \
    VectorAnimationComplex/InbetweenHalfedge.cpp \
    VectorAnimationComplex/InbetweenVertex.cpp \
    VectorAnimationComplex/VAC.cpp \
    XmlStreamWriter.cpp \
    XmlStreamReader.cpp \
    CssColor.cpp \
    TimeDef.cpp \
    EditCanvasSizeDialog.cpp \
    ExportPngDialog.cpp \
    AboutDialog.cpp \
    ViewWidget.cpp \
    Application.cpp \
    Background/Background.cpp \
    Background/BackgroundData.cpp \
    Background/BackgroundRenderer.cpp \
    Background/BackgroundWidget.cpp \
    Background/BackgroundUrlValidator.cpp \
    IO/FileVersionConverter.cpp \
    IO/XmlStreamTraverser.cpp \
    IO/XmlStreamConverter.cpp \
    IO/XmlStreamConverters/XmlStreamConverter_1_0_to_1_6.cpp \
    IO/FileVersionConverterDialog.cpp \
    UpdateCheckDialog.cpp \
    Version.cpp \
    UpdateCheck.cpp \
    VectorAnimationComplex/BoundingBox.cpp \
    VectorAnimationComplex/TransformTool.cpp \
<<<<<<< HEAD
    LayersWidget.cpp \
    Layer.cpp
=======
    SvgParser.cpp
>>>>>>> 53058f80
<|MERGE_RESOLUTION|>--- conflicted
+++ resolved
@@ -196,12 +196,9 @@
     UpdateCheck.h \
     VectorAnimationComplex/BoundingBox.h \
     VectorAnimationComplex/TransformTool.h \
-<<<<<<< HEAD
     LayersWidget.h \
-    Layer.h
-=======
+    Layer.h \
     SvgParser.h
->>>>>>> 53058f80
 
 SOURCES += main.cpp \
     SaveAndLoad.cpp \
@@ -291,9 +288,6 @@
     UpdateCheck.cpp \
     VectorAnimationComplex/BoundingBox.cpp \
     VectorAnimationComplex/TransformTool.cpp \
-<<<<<<< HEAD
     LayersWidget.cpp \
-    Layer.cpp
-=======
-    SvgParser.cpp
->>>>>>> 53058f80
+    Layer.cpp \
+    SvgParser.cpp