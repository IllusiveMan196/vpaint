// Copyright (C) 2012-2016 The VPaint Developers.
// See the COPYRIGHT file at the top-level directory of this distribution
// and at https://github.com/dalboris/vpaint/blob/master/COPYRIGHT
//
// This file is part of VPaint, a vector graphics editor. It is subject to the
// license terms and conditions in the LICENSE.MIT file found in the top-level
// directory of this distribution and at http://opensource.org/licenses/MIT

#include <QFileOpenEvent>

#include "Application.h"

Application::Application(int& argc, char** argv) :
    QApplication(argc, argv)
{
    // Set organization and application name
    setOrganizationName("VPaint");
<<<<<<< HEAD
=======
    setOrganizationDomain("vpaint.org");
>>>>>>> b9906edf
    setApplicationName("VPaint");
    setApplicationDisplayName("VPaint");

    // Set application version
    setApplicationVersion(APP_VERSION);
}

bool Application::event(QEvent* event)
{
    if(event->type() == QEvent::FileOpen)
    {
        startPath_ = static_cast<QFileOpenEvent*>(event)->file();
        emit openFileRequested(startPath_);
        return true;
    }

    return QApplication::event(event);
}

void Application::emitOpenFileRequest()
{
    if(startPath_.size() != 0)
    {
        emit openFileRequested(startPath_);
    }
}<|MERGE_RESOLUTION|>--- conflicted
+++ resolved
@@ -15,10 +15,7 @@
 {
     // Set organization and application name
     setOrganizationName("VPaint");
-<<<<<<< HEAD
-=======
     setOrganizationDomain("vpaint.org");
->>>>>>> b9906edf
     setApplicationName("VPaint");
     setApplicationDisplayName("VPaint");
 
