--- conflicted
+++ resolved
@@ -19,24 +19,18 @@
 {
     edgeWidth_ = settings.value("tools-sketch-edgewidth", 10.0).toDouble();
     showAboutDialogAtStartup_ = settings.value("general-showaboutdialogatstartup", true).toBool();
-<<<<<<< HEAD
     keepOldVersion_ = settings.value("general-keepoldversion", true).toBool();
     dontNotifyConversion_ = settings.value("general-dontnotifyconversion", false).toBool();
-=======
     checkVersion_ = Version(settings.value("general-checkversion", qApp->applicationVersion()).toString());
->>>>>>> b9906edf
 }
 
 void Settings::writeToDisk(QSettings & settings)
 {
     settings.setValue("tools-sketch-edgewidth", edgeWidth_);
     settings.setValue("general-showaboutdialogatstartup", showAboutDialogAtStartup_);
-<<<<<<< HEAD
     settings.setValue("general-keepoldversion", keepOldVersion_);
     settings.setValue("general-dontnotifyconversion", dontNotifyConversion_);
-=======
     settings.setValue("general-checkversion", checkVersion_.toString());
->>>>>>> b9906edf
 }
 
 // Edge width
@@ -47,15 +41,13 @@
 bool Settings::showAboutDialogAtStartup() const { return showAboutDialogAtStartup_; }
 void Settings::setShowAboutDialogAtStartup(bool value) { showAboutDialogAtStartup_ = value; }
 
-<<<<<<< HEAD
 // File Version Conversion
 bool Settings::keepOldVersion() const { return keepOldVersion_; }
 void Settings::setKeepOldVersion(bool value) { keepOldVersion_ = value; }
 
 bool Settings::dontNotifyConversion() const { return dontNotifyConversion_; }
 void Settings::setDontNotifyConversion(bool value) { dontNotifyConversion_ = value; }
-=======
+
 // Check version
 Version Settings::checkVersion() const { return checkVersion_; }
-void Settings::setCheckVersion(Version value) { checkVersion_ = value; }
->>>>>>> b9906edf
+void Settings::setCheckVersion(Version value) { checkVersion_ = value; }